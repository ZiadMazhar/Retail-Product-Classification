
MVP: Visual Comparator and Segmentor for SKU Identification

This project implements a Minimum Viable Product (MVP) that leverages a Siamese Network and Segment Anything Model (SAM)
to identify and verify instances of a particular Stock Keeping Unit (SKU), with a focus on Kellogg’s Coco Pops.
It includes custom dataset decomposition and inference logic for visual similarity and segmentation tasks.
<<<<<<< HEAD
![alt text](Figure_1.png)
=======
![Screenshot 2025-05-07 114527](https://github.com/user-attachments/assets/fddb7744-d9b1-4969-b793-75c8bd943f01)


>>>>>>> 13aeb9a2

Key Components
--------------

1. Segment Anything Model (SAM)
   - Used to segment relevant objects from images.

2. Siamese Network
   - Deep learning model designed to compute similarity between pairs of images.

3. Dataset Structure
   - Comparator Dataset (Xc): For Siamese training.
   - Segmentor Dataset (Xs): For segmentation testing.

File Overview
-------------
- sam_helper.py: loads and initiate the sam model 
- siamese_data_pipeline.py: load and augument dataset for training
- siamese.py: load embeding model (mobileNetv2) and build and train the custom siamese model (gradual unfreezing) 
- cropper.py: to crop the images
- sam.py: middleware between the sam_helper.py and main.py
- main.py: Loads and tests a Siamese model on sample image pairs.

Requirements
------------
- check Requirments.txt

Run Instructions
----------------
1. Run the application:
   python main.py

License
-------
MIT License<|MERGE_RESOLUTION|>--- conflicted
+++ resolved
@@ -4,13 +4,9 @@
 This project implements a Minimum Viable Product (MVP) that leverages a Siamese Network and Segment Anything Model (SAM)
 to identify and verify instances of a particular Stock Keeping Unit (SKU), with a focus on Kellogg’s Coco Pops.
 It includes custom dataset decomposition and inference logic for visual similarity and segmentation tasks.
-<<<<<<< HEAD
-![alt text](Figure_1.png)
-=======
+
 ![Screenshot 2025-05-07 114527](https://github.com/user-attachments/assets/fddb7744-d9b1-4969-b793-75c8bd943f01)
 
-
->>>>>>> 13aeb9a2
 
 Key Components
 --------------
